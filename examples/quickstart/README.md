--- conflicted
+++ resolved
@@ -1,118 +1,96 @@
-# QuickStart
-
-[中文文档](./README-zh.md)
-
-## Catalog description
-
-> provider
-
-The Polaris adjusted terminal sample contains the simplest basic operation of the adjusted terminal
-
-> consumer
-
-Polaris main tuning terminal sample contains the simplest basic client operation
-
-## How To Build
-
-> provider
-
-<<<<<<< HEAD
-直接依赖go mod进行构建
-
-- linux/mac构建命令
-
-=======
-- linux/mac build command
->>>>>>> 72910c04
-```
-cd ./provider
-go build -o provider
-```
-<<<<<<< HEAD
-
-- windows构建命令
-
-=======
-- windows build command
->>>>>>> 72910c04
-```
-cd ./consumer
-go build -o provider.exe
-```
-
-> consumer
-
-- linux/mac build command
-```
-cd ./consumer
-go build -o consumer
-```
-- windows build command
-```
-cd ./consumer
-go build -o consumer.exe
-```
-
-## How To Use 
-
-### Create Service
-
-Create the corresponding service through the Polaris console in advance. If it is installed through a local one-click installation package, open the console directly in the browser through 127.0.0.1:8091
-
-### Change setting
-
-To specify the Polaris server address, you need to edit the polaris.yaml file and fill in the server address
-
-```
-global:
-  serverConnector:
-    addresses:
-    - 127.0.0.1:8091
-```
-
-### Execute Program
-
-Directly execute the generated executable program
-
-> provider
-
-<<<<<<< HEAD
-- linux/mac运行命令
-
-=======
-- linux/mac run command
->>>>>>> 72910c04
-```
-./provider
-```
-
-<<<<<<< HEAD
-- windows运行命令
-
-=======
-- windows run command
->>>>>>> 72910c04
-```
-./provider.exe
-```
-
-> consumer
-
-
-- linux/mac run command
-```
-./consumer
-```
-
-- windows run command
-```
-./consumer.exe
-```
-
-### Verify
-
-```
-curl http://127.0.0.1:18080/echo
-
-Hello, I'm EchoServerGolang Provider
+# QuickStart
+
+[中文文档](./README-zh.md)
+
+## Catalog description
+
+> provider
+
+The Polaris adjusted terminal sample contains the simplest basic operation of the adjusted terminal
+
+> consumer
+
+Polaris main tuning terminal sample contains the simplest basic client operation
+
+## How To Build
+
+> provider
+
+- linux/mac build command
+```
+cd ./provider
+go build -o provider
+```
+
+- windows build command
+```
+cd ./consumer
+go build -o provider.exe
+```
+
+> consumer
+
+- linux/mac build command
+```
+cd ./consumer
+go build -o consumer
+```
+- windows build command
+```
+cd ./consumer
+go build -o consumer.exe
+```
+
+## How To Use 
+
+### Create Service
+
+Create the corresponding service through the Polaris console in advance. If it is installed through a local one-click installation package, open the console directly in the browser through 127.0.0.1:8091
+
+### Change setting
+
+To specify the Polaris server address, you need to edit the polaris.yaml file and fill in the server address
+
+```
+global:
+  serverConnector:
+    addresses:
+    - 127.0.0.1:8091
+```
+
+### Execute Program
+
+Directly execute the generated executable program
+
+> provider
+
+- linux/mac run command
+```
+./provider
+```
+
+- windows run command
+```
+./provider.exe
+```
+
+> consumer
+
+
+- linux/mac run command
+```
+./consumer
+```
+
+- windows run command
+```
+./consumer.exe
+```
+
+### Verify
+
+```
+curl http://127.0.0.1:18080/echo
+
+Hello, I'm EchoServerGolang Provider
 ```